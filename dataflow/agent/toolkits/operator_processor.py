--- conflicted
+++ resolved
@@ -67,12 +67,7 @@
     from dataflow.utils.registry import OPERATOR_REGISTRY
 
     _NAMECLS = {name: cls for name, cls in OPERATOR_REGISTRY}
-<<<<<<< HEAD
-    # logger.info(f'[_NAMECLS]: {_NAMECLS}')
-    logger.debug(OPERATOR_REGISTRY)
-=======
     logger.debug(f'[_NAMECLS]: {_NAMECLS}')
->>>>>>> beb99d30
 
     for obj in module.__dict__.values():
         if inspect.isclass(obj) and issubclass(obj, OperatorABC) and obj is not OperatorABC:
@@ -201,11 +196,8 @@
         try:
             cls_src    = inspect.getsource(cls)
             module_src = inspect.getsource(sys.modules[cls.__module__])
-<<<<<<< HEAD
-=======
 
             # ---------- 修正版：拿到所有 import ----------
->>>>>>> beb99d30
             import_lines = [
                 l for l in module_src.splitlines()
                 if l.strip().startswith(("import ", "from "))
