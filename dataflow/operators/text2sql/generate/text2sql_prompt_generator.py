import pandas as pd
import re
from tqdm import tqdm
from typing import Dict, Optional
from dataflow.utils.registry import OPERATOR_REGISTRY
from dataflow import get_logger
from dataflow.prompts.text2sql import Text2SQLPromptGeneratorPrompt
from dataflow.core import OperatorABC
from dataflow.utils.storage import DataFlowStorage
from dataflow.utils.text2sql.database_manager import DatabaseManager


@OPERATOR_REGISTRY.register()
class Text2SQLPromptGenerator(OperatorABC):
    def __init__(self, 
                database_manager: DatabaseManager,
                prompt_template = None,
                include_evidence = True
            ):

        if prompt_template is None:
            prompt_template = Text2SQLPromptGeneratorPrompt()
        self.prompt_template = prompt_template
        
        self.logger = get_logger()
        self.include_evidence = include_evidence
        self.database_manager = database_manager

    @staticmethod
    def get_desc(lang):
        if lang == "zh":
            return (
                "从数据库提取Schema信息，结合自然语言问题生成提示词。其中提示词模版支持自定义。\n\n"
                "输入参数：\n"
                "- input_question_key: 问题列名\n"
                "- input_db_id_key: 数据库ID列名\n"
                "- output_prompt_key: 输出prompt列名\n\n"
                "输出参数：\n"
                "- output_prompt_key: 生成的prompt"
            )
        elif lang == "en":
            return (
                "This operator generates prompts for Text2SQL tasks by extracting schema information from databases and combining it with natural language questions. The prompt template can be customized.\n\n"
                "Input parameters:\n"
                "- input_question_key: The name of the question column\n"
                "- input_db_id_key: The name of the database ID column\n"
                "- output_prompt_key: The name of the output prompt column\n\n"
                "Output parameters:\n"
                "- output_prompt_key: The generated prompt"
            )
        else:
            return "Prompt generator for Text2SQL tasks."

    def get_create_statements_and_insert_statements(self, db_id: str) -> str:
        return self.database_manager.get_create_statements_and_insert_statements(db_id)

    def run(self, storage: DataFlowStorage, 
            input_question_key: str = "question",
            input_db_id_key: str = "db_id",
            input_evidence_key: str = "evidence",
            output_prompt_key: str = "prompt"
        ):
        
        self.input_question_key = input_question_key
        self.input_db_id_key = input_db_id_key
        self.input_evidence_key = input_evidence_key
        self.output_prompt_key = output_prompt_key

        self.logger.info("Starting prompt generation...")
        raw_dataframe = storage.read("dataframe")
        
        required_cols = [input_question_key, input_db_id_key]
        missing_cols = [col for col in required_cols if col not in raw_dataframe.columns]
        if missing_cols:
            raise ValueError(f"Missing required columns: {missing_cols}")
        
        items = raw_dataframe.to_dict('records')
        final_results = []

        for item in tqdm(items, desc="Generating prompts"):
            db_id = item[self.input_db_id_key]
            question = item[self.input_question_key]
<<<<<<< HEAD
            evidence = item[self.input_evidence_key]
=======
            if self.include_evidence:
                evidence = item[self.input_evidence_key]
            else:
                evidence = ""
>>>>>>> 25d1b62d
                
            db_id = re.sub(r'[^A-Za-z0-9_]', '', str(db_id).replace('\n', ''))

            db_details = self.database_manager.get_db_details(db_id)
            prompt = self.prompt_template.build_prompt(
                db_details=db_details, 
                question=question,
                evidence=evidence,
                db_engine=self.database_manager.db_type
            ) 
            
            result = {
                **item,
                self.output_prompt_key: prompt
            }
            final_results.append(result)
   
        if len(final_results) != len(items):
            self.logger.warning(f"Results count mismatch: expected {len(items)}, got {len(final_results)}")
        
        output_file = storage.write(pd.DataFrame(final_results))
        self.logger.info(f"Prompt generation completed, saved to {output_file}")

        return [self.output_prompt_key]<|MERGE_RESOLUTION|>--- conflicted
+++ resolved
@@ -80,14 +80,7 @@
         for item in tqdm(items, desc="Generating prompts"):
             db_id = item[self.input_db_id_key]
             question = item[self.input_question_key]
-<<<<<<< HEAD
             evidence = item[self.input_evidence_key]
-=======
-            if self.include_evidence:
-                evidence = item[self.input_evidence_key]
-            else:
-                evidence = ""
->>>>>>> 25d1b62d
                 
             db_id = re.sub(r'[^A-Za-z0-9_]', '', str(db_id).replace('\n', ''))
 
