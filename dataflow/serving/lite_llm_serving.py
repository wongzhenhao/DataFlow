--- conflicted
+++ resolved
@@ -21,8 +21,16 @@
     def start_serving(self) -> None:
         self.logger.info("LiteLLMServing: no local service to start.")
         return
+    def start_serving(self) -> None:
+        self.logger.info("LiteLLMServing: no local service to start.")
+        return
     
     def __init__(self, 
+                 api_url: str = "https://api.openai.com/v1/chat/completions",
+                 key_name_of_api_key: str = "DF_API_KEY",
+                 model_name: str = "gpt-4o",
+                 max_workers: int = 10,
+                 max_retries: int = 5,
                  api_url: str = "https://api.openai.com/v1/chat/completions",
                  key_name_of_api_key: str = "DF_API_KEY",
                  model_name: str = "gpt-4o",
@@ -44,6 +52,11 @@
             model_name: Model name (e.g., "gpt-4o", "claude-3-sonnet", "command-r-plus")
             max_workers: Number of concurrent workers for batch processing
             max_retries: Number of LLM inference retry chances for each input
+            api_url: Custom API base URL
+            key_name_of_api_key: Environment variable name for API key (default: "DF_API_KEY")
+            model_name: Model name (e.g., "gpt-4o", "claude-3-sonnet", "command-r-plus")
+            max_workers: Number of concurrent workers for batch processing
+            max_retries: Number of LLM inference retry chances for each input
             api_version: API version for providers that support it
             temperature: Sampling temperature
             max_tokens: Maximum tokens to generate
@@ -68,9 +81,12 @@
         
         self.model_name = model_name
         self.api_url = api_url
+        self.model_name = model_name
+        self.api_url = api_url
         self.api_version = api_version
         self.temperature = temperature
         self.max_tokens = max_tokens
+        self.max_retries = max_retries
         self.max_retries = max_retries
         self.top_p = top_p
         self.max_workers = max_workers
@@ -91,24 +107,30 @@
         self._validate_setup()
         
         self.logger.info(f"LiteLLMServing initialized with model: {model_name}")
+        self.logger.info(f"LiteLLMServing initialized with model: {model_name}")
     
     def switch_model(self, 
+                     model_name: str,
                      model_name: str,
                      key_name_of_api_key: Optional[str] = None,
                      api_url: Optional[str] = None,
+                     api_url: Optional[str] = None,
                      api_version: Optional[str] = None,
                      **kwargs: Any):
         """
         Switch to a different model with potentially different API configuration.
         
         Args:
+            model_name: Model name to switch to
             model_name: Model name to switch to
             key_name_of_api_key: New environment variable name for API key (optional)
             api_url: New API base URL (optional)
+            api_url: New API base URL (optional)
             api_version: New API version (optional)
             **kwargs: Additional parameters for the new model
         """
         # Update model
+        self.model_name = model_name
         self.model_name = model_name
         
         # Update API key if new environment variable provided
@@ -123,6 +145,8 @@
         # Update other API configuration if provided
         if api_url is not None:
             self.api_url = api_url
+        if api_url is not None:
+            self.api_url = api_url
         if api_version is not None:
             self.api_version = api_version
         
@@ -135,6 +159,7 @@
         
         # Validate the new configuration
         self._validate_setup()
+        self.logger.success(f"Switched to model: {model_name}")
         self.logger.success(f"Switched to model: {model_name}")
     
     def format_response(self, response: Dict[str, Any]) -> str:
@@ -188,6 +213,7 @@
             # Prepare completion parameters
             completion_params = {
                 "model": self.model_name,
+                "model": self.model_name,
                 "messages": [{"role": "user", "content": "Hi"}],
                 "max_tokens": 1,
                 "timeout": self.timeout
@@ -196,6 +222,8 @@
             # Add optional parameters if provided
             if self.api_key:
                 completion_params["api_key"] = self.api_key
+            if self.api_url:
+                completion_params["api_base"] = self.api_url
             if self.api_url:
                 completion_params["api_base"] = self.api_url
             if self.api_version:
@@ -209,11 +237,7 @@
             self.logger.error(f"LiteLLM setup validation failed: {e}")
             raise ValueError(f"Failed to validate LiteLLM setup: {e}")
     
-<<<<<<< HEAD
     def _generate_single(self, user_input: str, system_prompt: str, json_schema: dict = None) -> str:
-=======
-    def _generate_single(self, user_input: str, system_prompt: str) -> str:
->>>>>>> cab3fa50
         """Generate response for a single input with retry logic.
         
         Args:
@@ -233,6 +257,7 @@
         
         # Prepare completion parameters
         completion_params = {
+            "model": self.model_name,
             "model": self.model_name,
             "messages": messages,
             "temperature": self.temperature,
@@ -245,6 +270,8 @@
         # Add optional parameters if provided
         if self.api_key:
             completion_params["api_key"] = self.api_key
+        if self.api_url:
+            completion_params["api_base"] = self.api_url
         if self.api_url:
             completion_params["api_base"] = self.api_url
         if self.api_version:
@@ -264,6 +291,7 @@
 
         last_error = None
         for attempt in range(self.max_retries):
+        for attempt in range(self.max_retries):
             try:
                 response = self._litellm.completion(**completion_params)
                 # Convert response to dict format for format_response
@@ -271,6 +299,7 @@
                 return self.format_response(response_dict)
             except Exception as e:
                 last_error = e
+                if attempt < self.max_retries - 1:
                 if attempt < self.max_retries - 1:
                     # Check if error is retryable
                     error_str = str(e).lower()
@@ -283,6 +312,7 @@
                     
                 # Non-retryable error or last attempt
                 self.logger.error(f"Error generating response (attempt {attempt + 1}/{self.max_retries}): {e}")
+                self.logger.error(f"Error generating response (attempt {attempt + 1}/{self.max_retries}): {e}")
                 break
         
         # Raise the last error instead of returning error string
@@ -359,6 +389,7 @@
         # Prepare embedding parameters
         embedding_params = {
             "model": self.model_name,
+            "model": self.model_name,
             "timeout": self.timeout
         }
         
@@ -367,12 +398,16 @@
             embedding_params["api_key"] = self.api_key
         if self.api_url:
             embedding_params["api_base"] = self.api_url
+        if self.api_url:
+            embedding_params["api_base"] = self.api_url
         if self.api_version:
             embedding_params["api_version"] = self.api_version
         
         # Process embeddings with retry logic
         def embed_with_retry(text: str):
+        def embed_with_retry(text: str):
             last_error = None
+            for attempt in range(self.max_retries):
             for attempt in range(self.max_retries):
                 try:
                     response = self._litellm.embedding(
@@ -383,6 +418,7 @@
                 except Exception as e:
                     last_error = e
                     if attempt < self.max_retries - 1:
+                    if attempt < self.max_retries - 1:
                         error_str = str(e).lower()
                         if any(retryable in error_str for retryable in 
                                ["rate limit", "timeout", "connection", "503", "502", "429"]):
@@ -390,6 +426,7 @@
                             self.logger.warning(f"Retryable error in embedding, waiting {wait_time}s: {e}")
                             time.sleep(wait_time)
                             continue
+                    self.logger.error(f"Error generating embedding (attempt {attempt + 1}/{self.max_retries}): {e}")
                     self.logger.error(f"Error generating embedding (attempt {attempt + 1}/{self.max_retries}): {e}")
                     break
             raise last_error
